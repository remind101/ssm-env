--- conflicted
+++ resolved
@@ -81,13 +81,10 @@
 		meta := ec2metadata.New(sess)
 		identity, err := meta.GetInstanceIdentityDocument()
 		if err != nil {
-<<<<<<< HEAD
-=======
 			awsErr := err.(awserr.Error)
 			if awsErr.Code() == "EC2MetadataRequestError" {
 				return sess, nil
 			}
->>>>>>> 81df61b1
 			return nil, err
 		}
 		return session.NewSession(&aws.Config{
